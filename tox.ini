--- conflicted
+++ resolved
@@ -34,7 +34,6 @@
     jupyter
     jupytext
 commands =
-<<<<<<< HEAD
     jupytext --execute docs/tutorial_notebooks/*.ipynb
 
 [testenv:build_docs]
@@ -51,7 +50,4 @@
 commands =
     sphinx-apidoc -o _api_docs/ ../tornadox/ --separate --no-toc --module-first  --force
     make clean
-    make html SPHINXOPTS="-W --keep-going"
-=======
-    jupytext --execute docs/tutorial_notebooks/*.md
->>>>>>> e8e7620e
+    make html SPHINXOPTS="-W --keep-going"