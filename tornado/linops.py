"""Linear operators and sparse matrices."""


import jax.numpy as jnp
import jax.scipy.linalg


class BlockDiagonal:
    """Block-diagonal matrices where the blocks have all equal shape.

    Parameters
    ----------
    array_stack
        Stack of blocks (which are jax.ndarray objects).
        Shape (N, K, L) which implies that there are N blocks, each of which has shape (K, L).
    """

    def __init__(self, array_stack):
        self._array_stack = array_stack

    @property
    def array_stack(self):
        return self._array_stack

    @property
    def num_blocks(self):
        return self._array_stack.shape[0]

    @classmethod
    def from_arrays(cls, *arrays):
        """Same interface as jax.scipy.linalg.block_diag(). Can be used for tests."""
        return cls(jnp.stack(arrays))

    def todense(self):
        return jax.scipy.linalg.block_diag(*self.array_stack)

    def __matmul__(self, other):
        if isinstance(other, BlockDiagonal):
            array_stack = self.array_stack @ other.array_stack
            return BlockDiagonal(array_stack)

        if isinstance(other, jnp.ndarray) and other.ndim == 1:

            reshaped_array = other.reshape((self.num_blocks, -1))
            block_matmul = jnp.einsum("ijk,ik->ij", self.array_stack, reshaped_array)
            return block_matmul.reshape((-1,))
        return NotImplemented

    def __add__(self, other):
        if isinstance(other, BlockDiagonal):
            array_stack = self.array_stack + other.array_stack
            return BlockDiagonal(array_stack)
        return NotImplemented


<<<<<<< HEAD
class DerivativeSelection:
    """Select a derivative from a Nordsieck-vector."""

    def __init__(self, derivative):
        self._derivative = derivative

    def __matmul__(self, other):
        if other.ndim == 1:
            return jnp.take(other, axis=0, indices=self._derivative)
        return jnp.take(other, axis=-2, indices=self._derivative)
=======
# Todo: make faster?
def truncate_block_diagonal(dense_array, num_blocks, block_shape):
    n1, n2 = block_shape
    return jnp.stack(
        [
            dense_array[i * n1 : (i + 1) * n1, i * n2 : (i + 1) * n2]
            for i in range(num_blocks)
        ]
    )
>>>>>>> 9d72367a
<|MERGE_RESOLUTION|>--- conflicted
+++ resolved
@@ -53,7 +53,6 @@
         return NotImplemented
 
 
-<<<<<<< HEAD
 class DerivativeSelection:
     """Select a derivative from a Nordsieck-vector."""
 
@@ -64,7 +63,8 @@
         if other.ndim == 1:
             return jnp.take(other, axis=0, indices=self._derivative)
         return jnp.take(other, axis=-2, indices=self._derivative)
-=======
+
+
 # Todo: make faster?
 def truncate_block_diagonal(dense_array, num_blocks, block_shape):
     n1, n2 = block_shape
@@ -73,5 +73,4 @@
             dense_array[i * n1 : (i + 1) * n1, i * n2 : (i + 1) * n2]
             for i in range(num_blocks)
         ]
-    )
->>>>>>> 9d72367a
+    )