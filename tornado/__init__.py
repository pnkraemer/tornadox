--- conflicted
+++ resolved
@@ -1,7 +1,2 @@
-<<<<<<< HEAD
-from . import ivp
-=======
 """Collect all modules into the tornado.* namespace"""
-
-from . import rv
->>>>>>> a93956bd
+from . import ivp, rv