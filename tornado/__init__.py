"""Collect all modules into the tornado.* namespace"""

from jax.config import config

<<<<<<< HEAD
from . import ivp, iwp, linops, odesolver, rv, sqrt, step, taylor_mode
=======
from . import ek1, ivp, iwp, odesolver, rv, sqrt, step, taylor_mode
>>>>>>> b3207372

config.update("jax_enable_x64", True)<|MERGE_RESOLUTION|>--- conflicted
+++ resolved
@@ -2,10 +2,6 @@
 
 from jax.config import config
 
-<<<<<<< HEAD
-from . import ivp, iwp, linops, odesolver, rv, sqrt, step, taylor_mode
-=======
-from . import ek1, ivp, iwp, odesolver, rv, sqrt, step, taylor_mode
->>>>>>> b3207372
+from . import ek1, ivp, iwp, linops, odesolver, rv, sqrt, step, taylor_mode
 
 config.update("jax_enable_x64", True)