"""Tests for linear operators and sparse matrices."""


import jax.numpy as jnp
import jax.scipy.linalg
import pytest

import tornado

# Tests for blockdiagonals


@pytest.fixture
def A():
    return jnp.arange(0, 9).reshape((3, 3))


@pytest.fixture
def B():
    return jnp.arange(10, 19).reshape((3, 3))


@pytest.fixture
def sparse_dense_blockdiag(A, B):
    dense = jax.scipy.linalg.block_diag(A, B)

    # todense() works correctly
    sparse = tornado.linops.BlockDiagonal.from_arrays(A, B)
    return sparse, dense


def test_todense(sparse_dense_blockdiag):
    sparse, dense = sparse_dense_blockdiag
    assert jnp.allclose(sparse.todense(), dense)


def test_matmul_blockdiag_blockdiag(sparse_dense_blockdiag, A, B):
    sparse, dense = sparse_dense_blockdiag
    expected = jax.scipy.linalg.block_diag(A @ A, B @ B)
    new = sparse @ sparse
    assert isinstance(new, tornado.linops.BlockDiagonal)
    assert jnp.allclose(new.todense(), expected)


def test_matvec_blodiag_array(sparse_dense_blockdiag):
    sparse, dense = sparse_dense_blockdiag
    arr = jnp.arange(0, dense.shape[0])
    new = sparse @ arr
    expected = dense @ arr
    assert isinstance(new, jnp.ndarray)
    assert new.shape == arr.shape
    assert jnp.allclose(new, expected)


def test_sum_block_diagonals(A, B):
    B1 = tornado.linops.BlockDiagonal.from_arrays(A, B)
    B2 = tornado.linops.BlockDiagonal.from_arrays(B, A)
    new = B1 + B2
    expected = B1.todense() + B2.todense()
    assert isinstance(new, tornado.linops.BlockDiagonal)
    assert jnp.allclose(new.todense(), expected)


<<<<<<< HEAD
@pytest.fixture
def P0():
    return tornado.linops.DerivativeSelection(derivative=0)


def test_is_operator(P0):
    assert isinstance(P0, tornado.linops.DerivativeSelection)


def test_array(P0):
    array = jnp.array([1, 11, 111])
    assert jnp.allclose(P0 @ array, jnp.array(1))


def test_matrix(P0):
    matrix = jnp.array(
        [
            [11, 12, 13],
            [21, 22, 23],
            [31, 32, 33],
        ]
    )
    assert jnp.allclose(P0 @ matrix, jnp.array([11, 12, 13]))


def test_batched_matrix(P0):
    batched_matrix = jnp.array(
        [
            [
                [111, 112, 113],
                [121, 122, 123],
                [131, 132, 133],
            ],
            [
                [211, 212, 213],
                [221, 222, 223],
                [231, 232, 233],
            ],
        ]
    )
    expected = jnp.array(
        [
            [111, 112, 113],
            [211, 212, 213],
        ]
    )
    assert jnp.allclose(P0 @ batched_matrix, expected)
=======
# Test for blockdiagonal truncation


@pytest.mark.parametrize("d,n1,n2", [(5, 3, 2), (2, 3, 1)])
def test_truncate_block_diagonal_array(d, n1, n2):
    array_stack = jnp.arange(d * n1 * n2).reshape((d, n1, n2))
    dense_matrix = tornado.linops.BlockDiagonal(array_stack).todense()
    dense_as_array_stack = tornado.linops.truncate_block_diagonal(
        dense_matrix, num_blocks=d, block_shape=(n1, n2)
    )
    assert dense_as_array_stack.shape == (d, n1, n2)
    assert jnp.allclose(
        tornado.linops.BlockDiagonal(dense_as_array_stack).todense(), dense_matrix
    )
    assert jnp.allclose(dense_as_array_stack, array_stack)
>>>>>>> 9d72367a
<|MERGE_RESOLUTION|>--- conflicted
+++ resolved
@@ -61,7 +61,6 @@
     assert jnp.allclose(new.todense(), expected)
 
 
-<<<<<<< HEAD
 @pytest.fixture
 def P0():
     return tornado.linops.DerivativeSelection(derivative=0)
@@ -109,7 +108,8 @@
         ]
     )
     assert jnp.allclose(P0 @ batched_matrix, expected)
-=======
+
+
 # Test for blockdiagonal truncation
 
 
@@ -124,5 +124,4 @@
     assert jnp.allclose(
         tornado.linops.BlockDiagonal(dense_as_array_stack).todense(), dense_matrix
     )
-    assert jnp.allclose(dense_as_array_stack, array_stack)
->>>>>>> 9d72367a
+    assert jnp.allclose(dense_as_array_stack, array_stack)