--- conflicted
+++ resolved
@@ -60,8 +60,8 @@
     assert isinstance(new, tornado.linops.BlockDiagonal)
     assert jnp.allclose(new.todense(), expected)
 
-<<<<<<< HEAD
-    # Difference of two block diagonals works
+
+def test_diff_block_diagonals(A, B):
     B1 = tornado.linops.BlockDiagonal.from_arrays(A, B)
     B2 = tornado.linops.BlockDiagonal.from_arrays(B, A)
     new = B1 - B2
@@ -69,12 +69,14 @@
     assert isinstance(new, tornado.linops.BlockDiagonal)
     assert jnp.allclose(new.todense(), expected)
 
-    # Transpose works as expected
-    trans = B1.T
-    expected = B1.todense().T
-    assert isinstance(trans, tornado.linops.BlockDiagonal)
-    assert jnp.allclose(trans.todense(), expected)
-=======
+
+def test_transpose_block_diagonals(A, B):
+    BD = tornado.linops.BlockDiagonal.from_arrays(A, B)
+    new = BD.T
+    expected = BD.todense().T
+    assert isinstance(new, tornado.linops.BlockDiagonal)
+    assert jnp.allclose(new.todense(), expected)
+
 
 @pytest.fixture
 def P0():
@@ -139,5 +141,4 @@
     assert jnp.allclose(
         tornado.linops.BlockDiagonal(dense_as_array_stack).todense(), dense_matrix
     )
-    assert jnp.allclose(dense_as_array_stack, array_stack)
->>>>>>> 5d3dd3d4
+    assert jnp.allclose(dense_as_array_stack, array_stack)