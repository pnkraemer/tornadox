"""Tests for initial value problems and examples thereof."""

import jax.numpy
import pytest

import tornadox

<<<<<<< HEAD
IVPs = [
    tornado.ivp.vanderpol(),
    tornado.ivp.brusselator(),
    tornado.ivp.lorenz96(),
    tornado.ivp.lorenz96_loop(),
]
=======
IVPs = [tornadox.ivp.vanderpol(), tornadox.ivp.brusselator()]
>>>>>>> 78a950f7


@pytest.mark.parametrize("ivp", IVPs)
def test_ivp(ivp):
    assert isinstance(ivp, tornadox.ivp.InitialValueProblem)


@pytest.mark.parametrize("ivp", IVPs)
def test_f(ivp):
    f = ivp.f(ivp.t0, ivp.y0)
    assert isinstance(f, jax.numpy.ndarray)
    assert f.shape == ivp.y0.shape


@pytest.mark.parametrize("ivp", IVPs)
def test_df(ivp):
    if ivp.df is not None:
        df = ivp.df(ivp.t0, ivp.y0)
        assert isinstance(df, jax.numpy.ndarray)
        assert df.shape == (ivp.y0.shape[0], ivp.y0.shape[0])<|MERGE_RESOLUTION|>--- conflicted
+++ resolved
@@ -5,16 +5,12 @@
 
 import tornadox
 
-<<<<<<< HEAD
 IVPs = [
     tornado.ivp.vanderpol(),
     tornado.ivp.brusselator(),
     tornado.ivp.lorenz96(),
     tornado.ivp.lorenz96_loop(),
 ]
-=======
-IVPs = [tornadox.ivp.vanderpol(), tornadox.ivp.brusselator()]
->>>>>>> 78a950f7
 
 
 @pytest.mark.parametrize("ivp", IVPs)
